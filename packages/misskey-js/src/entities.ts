--- conflicted
+++ resolved
@@ -135,12 +135,6 @@
 	type: 'unsetUserBanner';
 	info: ModerationLogPayloads['unsetUserBanner'];
 });
-<<<<<<< HEAD
-export type OAuth2Server = {
-	id: ID;
-	name: string;
-	iconUrl?: string;
-=======
 
 export type ServerStats = {
 	cpu: number;
@@ -226,5 +220,4 @@
 export type SigninResponse = {
 	id: User['id'],
 	i: string,
->>>>>>> b7d9d162
 };