import { onUnmounted, Ref, ref, watch } from 'vue';
import { $i } from './account';
import { api } from './os';
import { get, set } from './scripts/idb-proxy';
import { defaultStore } from './store';
import { stream } from './stream';
import * as deepcopy from 'deepcopy';
// SafariがBroadcastChannel未実装なのでライブラリを使う
import { BroadcastChannel } from 'broadcast-channel';

type StateDef = Record<string, {
	where: 'account' | 'device' | 'deviceAccount';
	default: any;
}>;

type State<T extends StateDef> = { [K in keyof T]: T[K]['default']; };
type ReactiveState<T extends StateDef> = { [K in keyof T]: Ref<T[K]['default']>; };

type ArrayElement<A> = A extends readonly (infer T)[] ? T : never;

type PizzaxChannelMessage<T extends StateDef> = {
	where: 'device' | 'deviceAccount';
	key: keyof T;
	value: T[keyof T]['default'];
	userId?: string;
};

const connection = $i && stream.useChannel('main');

export class Storage<T extends StateDef> {
	public readonly ready: Promise<void>;
	public readonly loaded: Promise<void>;

	public readonly key: string;
	public readonly deviceStateKeyName: `pizzax::${this['key']}`;
	public readonly deviceAccountStateKeyName: `pizzax::${this['key']}::${string}` | '';
	public readonly registryCacheKeyName: `pizzax::${this['key']}::cache::${string}` | '';

	public readonly def: T;

	// TODO: これが実装されたらreadonlyにしたい: https://github.com/microsoft/TypeScript/issues/37487
	public readonly state: State<T>;
	public readonly reactiveState: ReactiveState<T>;

	private pizzaxChannel: BroadcastChannel<PizzaxChannelMessage<T>>;

	// 簡易的にキューイングして占有ロックとする
	private currentIdbJob: Promise<any> = Promise.resolve();
	private addIdbSetJob<T>(job: () => Promise<T>) {
		const promise = this.currentIdbJob.then(job, e => {
			console.error('Pizzax failed to save data to idb!', e);
			return job();
		});
		this.currentIdbJob = promise;
		return promise;
	}

	constructor(key: string, def: T) {
		this.key = key;
		this.deviceStateKeyName = `pizzax::${key}`;
		this.deviceAccountStateKeyName = $i ? `pizzax::${key}::${$i.id}` : '';
		this.registryCacheKeyName = $i ? `pizzax::${key}::cache::${$i.id}` : '';
		this.def = def;

		this.pizzaxChannel = new BroadcastChannel(`pizzax::${key}`);

		this.state = {} as State<T>;
		this.reactiveState = {} as ReactiveState<T>;

		for (const [k, v] of Object.entries(def) as [keyof T, T[keyof T]['default']][]) {
			this.state[k] = v.default;
			this.reactiveState[k] = ref(v.default);
		}
	
		this.ready = this.init();
		this.loaded = this.ready.then(() => this.load());
	}

	private async init(): Promise<void> {
		await this.migrate();

		const deviceState: State<T> = await get(this.deviceStateKeyName) || {};
		const deviceAccountState = $i ? await get(this.deviceAccountStateKeyName) || {} : {};
		const registryCache = $i ? await get(this.registryCacheKeyName) || {} : {};
	
		for (const [k, v] of Object.entries(this.def) as [keyof T, T[keyof T]['default']][]) {
			if (v.where === 'device' && Object.prototype.hasOwnProperty.call(deviceState, k)) {
				this.reactiveState[k].value = this.state[k] = deviceState[k];
			} else if (v.where === 'account' && $i && Object.prototype.hasOwnProperty.call(registryCache, k)) {
				this.reactiveState[k].value = this.state[k] = registryCache[k];
			} else if (v.where === 'deviceAccount' && Object.prototype.hasOwnProperty.call(deviceAccountState, k)) {
				this.reactiveState[k].value = this.state[k] = deviceAccountState[k];
			} else {
				this.reactiveState[k].value = this.state[k] = v.default;
				if (_DEV_) console.log('Use default value', k, v.default);
			}
		}

		this.pizzaxChannel.addEventListener('message', ({ where, key, value, userId }) => {
			// アカウント変更すればunisonReloadが効くため、このreturnが発火することは
			// まずないと思うけど一応弾いておく
			if (where === 'deviceAccount' && !($i && userId !== $i.id)) return;
			this.reactiveState[key].value = this.state[key] = value;
		});

		if ($i) {
<<<<<<< HEAD
=======
			// なぜかsetTimeoutしないとapi関数内でエラーになる(おそらく循環参照してることに原因がありそう)
			window.setTimeout(() => {
				api('i/registry/get-all', { scope: ['client', this.key] }).then(kvs => {
					const cache = {};
					for (const [k, v] of Object.entries(def)) {
						if (v.where === 'account') {
							if (Object.prototype.hasOwnProperty.call(kvs, k)) {
								state[k] = kvs[k];
								reactiveState[k].value = kvs[k];
								cache[k] = kvs[k];
							} else {
								state[k] = v.default;
								reactiveState[k].value = v.default;
							}
						}
					}
					localStorage.setItem(this.keyForLocalStorage + '::cache::' + $i.id, JSON.stringify(cache));
				});
			}, 1);
>>>>>>> 3e967790
			// streamingのuser storage updateイベントを監視して更新
			connection?.on('registryUpdated', ({ scope, key, value }: { scope?: string[], key: keyof T, value: T[typeof key]['default'] }) => {
				if (!scope || scope.length !== 2 || scope[0] !== 'client' || scope[1] !== this.key || this.state[key] === value) return;

				this.reactiveState[key].value = this.state[key] = value;
	
				this.addIdbSetJob(async () => {
					const cache = await get(this.registryCacheKeyName);
					if (cache[key] !== value) {
						cache[key] = value;
						await set(this.registryCacheKeyName, cache);
					}
				});
			});
		}
	}

	private load(): Promise<void> {
		return new Promise((resolve, reject) => {
			if ($i) {
				// api関数と循環参照なので一応setTimeoutしておく
				setTimeout(async () => {
					await defaultStore.ready;

					api('i/registry/get-all', { scope: ['client', this.key] })
					.then(kvs => {
						const cache: Partial<T> = {};
						for (const [k, v] of Object.entries(this.def) as [keyof T, T[keyof T]['default']][]) {
							if (v.where === 'account') {
								if (Object.prototype.hasOwnProperty.call(kvs, k)) {
									this.reactiveState[k].value = this.state[k] = (kvs as Partial<T>)[k];
									cache[k] = (kvs as Partial<T>)[k];
								} else {
									this.reactiveState[k].value = this.state[k] = v.default;
								}
							}
						}
	
						return set(this.registryCacheKeyName, cache);
					})
					.then(() => resolve());
				}, 1);
			}

			resolve();
		});
	}

	public set<K extends keyof T>(key: K, value: T[K]['default']): Promise<void> {
		// IndexedDBやBroadcastChannelで扱うために単純なオブジェクトにする
		// (JSON.parse(JSON.stringify(value))の代わり)
		const rawValue = deepcopy(value);

		if (_DEV_) console.log('set', key, rawValue, value);

		this.reactiveState[key].value = this.state[key] = rawValue;

		return this.addIdbSetJob(async () => {
			if (_DEV_) console.log(`set ${key} start`);
			switch (this.def[key].where) {
				case 'device': {
					this.pizzaxChannel.postMessage({
						where: 'device',
						key,
						value: rawValue,
					});
					const deviceState = await get(this.deviceStateKeyName) || {};
					deviceState[key] = rawValue;
					await set(this.deviceStateKeyName, deviceState);
					break;
				}
				case 'deviceAccount': {
					if ($i == null) break;
					this.pizzaxChannel.postMessage({
						where: 'deviceAccount',
						key,
						value: rawValue,
						userId: $i.id,
					});
					const deviceAccountState = await get(this.deviceAccountStateKeyName) || {};
					deviceAccountState[key] = rawValue;
					await set(this.deviceAccountStateKeyName, deviceAccountState);
					break;
				}
				case 'account': {
					if ($i == null) break;
					const cache = await get(this.registryCacheKeyName) || {};
					cache[key] = rawValue;
					await set(this.registryCacheKeyName, cache);
					await api('i/registry/set', {
						scope: ['client', this.key],
						key: key.toString(),
						value: rawValue
					});
					break;
				}
			}
			if (_DEV_) console.log(`set ${key} complete`);
		});
	}

	public push<K extends keyof T>(key: K, value: ArrayElement<T[K]['default']>): void {
		const currentState = this.state[key];
		this.set(key, [...currentState, value]);
	}

	public reset(key: keyof T) {
		this.set(key, this.def[key].default);
		return this.def[key].default;
	}

	/**
	 * 特定のキーの、簡易的なgetter/setterを作ります
	 * 主にvue場で設定コントロールのmodelとして使う用
	 */
	public makeGetterSetter<K extends keyof T>(key: K, getter?: (v: T[K]) => unknown, setter?: (v: unknown) => T[K]) {
		const valueRef = ref(this.state[key]);

		const stop = watch(this.reactiveState[key], val => {
			valueRef.value = val;
		});

		// NOTE: vueコンポーネント内で呼ばれない限りは、onUnmounted は無意味なのでメモリリークする
		onUnmounted(() => {
			stop();
		});

		// TODO: VueのcustomRef使うと良い感じになるかも
		return {
			get: () => {
				if (getter) {
					return getter(valueRef.value);
				} else {
					return valueRef.value;
				}
			},
			set: (value: unknown) => {
				const val = setter ? setter(value) : value;
				this.set(key, val);
				valueRef.value = val;
			}
		};
	}

	// localStorage => indexedDBのマイグレーション
	private async migrate() {
		const deviceState = localStorage.getItem(this.deviceStateKeyName);
		if (deviceState) { 
			await set(this.deviceStateKeyName, JSON.parse(deviceState));
			localStorage.removeItem(this.deviceStateKeyName);
		}

		const deviceAccountState = $i && localStorage.getItem(this.deviceAccountStateKeyName);
		if ($i && deviceAccountState) {
			await set(this.deviceAccountStateKeyName, JSON.parse(deviceAccountState));
			localStorage.removeItem(this.deviceAccountStateKeyName);
		}

		const registryCache = $i && localStorage.getItem(this.registryCacheKeyName);
		if ($i && registryCache) {
			await set(this.registryCacheKeyName, JSON.parse(registryCache));
			localStorage.removeItem(this.registryCacheKeyName);
		}
	}
}<|MERGE_RESOLUTION|>--- conflicted
+++ resolved
@@ -104,28 +104,6 @@
 		});
 
 		if ($i) {
-<<<<<<< HEAD
-=======
-			// なぜかsetTimeoutしないとapi関数内でエラーになる(おそらく循環参照してることに原因がありそう)
-			window.setTimeout(() => {
-				api('i/registry/get-all', { scope: ['client', this.key] }).then(kvs => {
-					const cache = {};
-					for (const [k, v] of Object.entries(def)) {
-						if (v.where === 'account') {
-							if (Object.prototype.hasOwnProperty.call(kvs, k)) {
-								state[k] = kvs[k];
-								reactiveState[k].value = kvs[k];
-								cache[k] = kvs[k];
-							} else {
-								state[k] = v.default;
-								reactiveState[k].value = v.default;
-							}
-						}
-					}
-					localStorage.setItem(this.keyForLocalStorage + '::cache::' + $i.id, JSON.stringify(cache));
-				});
-			}, 1);
->>>>>>> 3e967790
 			// streamingのuser storage updateイベントを監視して更新
 			connection?.on('registryUpdated', ({ scope, key, value }: { scope?: string[], key: keyof T, value: T[typeof key]['default'] }) => {
 				if (!scope || scope.length !== 2 || scope[0] !== 'client' || scope[1] !== this.key || this.state[key] === value) return;
@@ -147,7 +125,7 @@
 		return new Promise((resolve, reject) => {
 			if ($i) {
 				// api関数と循環参照なので一応setTimeoutしておく
-				setTimeout(async () => {
+				window.setTimeout(async () => {
 					await defaultStore.ready;
 
 					api('i/registry/get-all', { scope: ['client', this.key] })
