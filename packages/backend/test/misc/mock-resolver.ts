import type { Config } from '@/config.js';
import type { ApDbResolverService } from '@/core/activitypub/ApDbResolverService.js';
import type { ApRendererService } from '@/core/activitypub/ApRendererService.js';
import type { ApRequestService } from '@/core/activitypub/ApRequestService.js';
import { Resolver } from '@/core/activitypub/ApResolverService.js';
import type { IObject } from '@/core/activitypub/type.js';
import type { HttpRequestService } from '@/core/HttpRequestService.js';
import type { InstanceActorService } from '@/core/InstanceActorService.js';
import type { LoggerService } from '@/core/LoggerService.js';
import type { MetaService } from '@/core/MetaService.js';
import type { UtilityService } from '@/core/UtilityService.js';
import { bindThis } from '@/decorators.js';
import type { NoteReactionsRepository, NotesRepository, PollsRepository, UsersRepository } from '@/models/index.js';

type MockResponse = {
	type: string;
	content: string;
};

export class MockResolver extends Resolver {
	#responseMap = new Map<string, MockResponse>();
	#remoteGetTrials: string[] = [];

	constructor(loggerService: LoggerService) {
		super(
			{} as Config,
			{} as UsersRepository,
			{} as NotesRepository,
			{} as PollsRepository,
			{} as NoteReactionsRepository,
			{} as UtilityService,
			{} as InstanceActorService,
			{} as MetaService,
			{} as ApRequestService,
			{} as HttpRequestService,
			{} as ApRendererService,
			{} as ApDbResolverService,
			loggerService,
		);
	}

<<<<<<< HEAD
	public _register(uri: string, content: string | Record<string, any>, type = 'application/activity+json') {
		this._rs.set(uri, {
=======
	public register(uri: string, content: string | Record<string, any>, type = 'application/activity+json'): void {
		this.#responseMap.set(uri, {
>>>>>>> 53b1684c
			type,
			content: typeof content === 'string' ? content : JSON.stringify(content),
		});
	}

<<<<<<< HEAD
	public clear() {
		this._rs.clear();
=======
	public clear(): void {
		this.#responseMap.clear();
		this.#remoteGetTrials.length = 0;
	}

	public remoteGetTrials(): string[] {
		return this.#remoteGetTrials;
>>>>>>> 53b1684c
	}

	@bindThis
	public async resolve(value: string | IObject): Promise<IObject> {
		if (typeof value !== 'string') return value;

		this.#remoteGetTrials.push(value);
		const r = this.#responseMap.get(value);

		if (!r) {
			throw new Error('Not registered for mock');
		}

		const object = JSON.parse(r.content);

		return object;
	}
}<|MERGE_RESOLUTION|>--- conflicted
+++ resolved
@@ -39,22 +39,13 @@
 		);
 	}
 
-<<<<<<< HEAD
-	public _register(uri: string, content: string | Record<string, any>, type = 'application/activity+json') {
-		this._rs.set(uri, {
-=======
 	public register(uri: string, content: string | Record<string, any>, type = 'application/activity+json'): void {
 		this.#responseMap.set(uri, {
->>>>>>> 53b1684c
 			type,
 			content: typeof content === 'string' ? content : JSON.stringify(content),
 		});
 	}
 
-<<<<<<< HEAD
-	public clear() {
-		this._rs.clear();
-=======
 	public clear(): void {
 		this.#responseMap.clear();
 		this.#remoteGetTrials.length = 0;
@@ -62,7 +53,6 @@
 
 	public remoteGetTrials(): string[] {
 		return this.#remoteGetTrials;
->>>>>>> 53b1684c
 	}
 
 	@bindThis
