--- conflicted
+++ resolved
@@ -30,11 +30,7 @@
 
 export function onScrollTop(el: HTMLElement, cb: () => unknown, tolerance = 1, once = false) {
 	// とりあえず評価してみる
-<<<<<<< HEAD
-	if (isTopVisible(el, tolerance)) {
-=======
-	if (el.isConnected && isTopVisible(el)) {
->>>>>>> ab58b651
+	if (el.isConnected && isTopVisible(el, tolerance)) {
 		cb();
 		if (once) return null;
 	}
