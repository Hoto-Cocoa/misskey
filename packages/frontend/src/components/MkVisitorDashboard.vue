--- conflicted
+++ resolved
@@ -67,14 +67,8 @@
 import MkNumber from '@/components/MkNumber.vue';
 import XActiveUsersChart from '@/components/MkVisitorDashboard.ActiveUsersChart.vue';
 
-<<<<<<< HEAD
-let meta = $ref<Misskey.entities.Instance>();
-let stats = $ref(null);
-let oauth2Servers = $ref<Misskey.entities.OAuth2Server[]>([]);
-=======
 const meta = ref<Misskey.entities.MetaResponse | null>(null);
 const stats = ref<Misskey.entities.StatsResponse | null>(null);
->>>>>>> b7d9d162
 
 misskeyApi('meta', { detail: true }).then(_meta => {
 	meta.value = _meta;
@@ -82,10 +76,6 @@
 
 misskeyApi('stats', {}).then((res) => {
 	stats.value = res;
-});
-
-os.api('oauth-client/list').then((res) => {
-	oauth2Servers = res;
 });
 
 function signin() {
@@ -101,15 +91,13 @@
 }
 
 function oauth() {
-	os.api('oauth-client/list').then((res) => {
+	misskeyApi('oauth-client/list').then((res: any) => {
 		const id = res?.shift()?.id;
 
 		if (id) {
-			os.api('oauth-client/authorize', {
+			misskeyApi('oauth-client/authorize', {
 				'serverId': id,
-			}).then((res) => {
-				console.log(res);
-
+			}).then((res: any) => {
 				window.location.href = res!.authorizeUrl;
 			});
 		}
